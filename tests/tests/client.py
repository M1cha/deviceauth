--- conflicted
+++ resolved
@@ -156,24 +156,14 @@
     def __init__(self, base_url="http://mender-conductor:8080/api/"):
         self.base_url = base_url
 
-<<<<<<< HEAD
-    def get_executed_workflows(self, workflow_name, maxresults=10):
-        """Wraps the search endpoint.
-        Gets maxresults of executed workflows of a given name, starting with the most recently scheduled one."""
-=======
     def get_workflows(self, workflow_name):
         """Wraps the search endpoint.
         Gets workflows of a given name, starting with the most recently scheduled one."""
->>>>>>> 4bc300d0
 
         sort = '{}:{}'.format('startTime', 'DESC')
         freetext = '{}:{}'.format('workflowType', workflow_name)
 
-<<<<<<< HEAD
-        params = {'sort' :sort, 'freeText':freetext}
-=======
         params = {'sort': sort, 'freeText': freetext}
->>>>>>> 4bc300d0
         endpoint = up.urljoin(self.base_url, 'workflow/search')
 
         return requests.get(endpoint, params=params)